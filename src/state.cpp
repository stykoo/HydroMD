#include <cmath>
#include <chrono>
#include <algorithm>
#include <iostream>
#include <fstream>
#include <sstream>
#include "state.h"

/*!
 * \brief Constructor of State
 *
 * Initializes the state of the system: particles randomly placed in a 2d box.
 */
State::State(double _len_x, double _len_y, long _n_parts, double _a,
<<<<<<< HEAD
		     double _hydro_strength, double _WCA_strength,
=======
		     double _hydro_strength, double _theta, double _WCA_strength,
>>>>>>> 064db951
			 double _mag_strength, double _dt, double _alpha_ew,
			 std::string extend) :
	Lx(_len_x), Ly(_len_y), fac_x(1. / _len_x), fac_y(1. / _len_y),
	n_parts(_n_parts), sigma2(4 * _a * _a / TWOONETHIRD),
	WCA_strength(_WCA_strength), mag_strength(_mag_strength), dt(_dt),
	ewald(_len_x, _len_y, _alpha_ew, _hydro_strength, _theta, _n_parts)
#ifdef USE_MKL
#else
	, rng(std::chrono::system_clock::now().time_since_epoch().count())
#endif
{
	positions[0].resize(n_parts);
	positions[1].resize(n_parts);
	forces[0].assign(n_parts, 0);
	forces[1].assign(n_parts, 0);
	dists[0].resize(n_parts * (n_parts - 1) / 2);
	dists[1].resize(n_parts * (n_parts - 1) / 2);
#ifdef USE_MKL
	aux_x.resize(n_parts);
	aux_y.resize(n_parts);
	vslNewStream(&stream, VSL_BRNG_SFMT19937,
		std::chrono::system_clock::now().time_since_epoch().count());
#endif

	if (extend.empty()) {
		// Generate new configuration
#ifdef USE_MKL
		vdRngUniform(VSL_RNG_METHOD_UNIFORM_STD, stream, n_parts,
					 positions[0].data(), 0, Lx);
		vdRngUniform(VSL_RNG_METHOD_UNIFORM_STD, stream, n_parts,
					 positions[1].data(), 0, Ly);
#else
		std::uniform_real_distribution<double> rnd(0, 1.);

		for (long i = 0 ; i < n_parts ; ++i) {
			positions[0][i] = Lx * rnd(rng);
			positions[1][i] = Ly * rnd(rng);
		}
#endif
		relax(); // Separate particles from one another
	} else {
		// Load positions from file
		loadPos(extend);
	}
}


void State::relax() {
    for (long i = 0 ; i < n_parts ; ++i) {
		forces[0][i] = 0;
		forces[1][i] = 0;
    }
	calcDists();
	double minDist2 = minDistSq();

	long n = 0;
	while (minDist2 < HARMONIC_FAC * TWOONETHIRD * sigma2
		   && n < MAX_RELAX_STEPS) {
		computeHarmonicForces();
		for (long i = 0 ; i < n_parts ; ++i) {
			positions[0][i] += dt * forces[0][i];
			positions[1][i] += dt * forces[1][i];
			forces[0][i] = 0;
			forces[1][i] = 0;
		}
		enforcePBC();
		calcDists();
		minDist2 = minDistSq();
		++n;
	}
	//std::cout << "Min dist: " << sqrt(minDist2) << " (" << n << " iters)\n";
}

/*!
 * \brief Do one time step
 *
 * Evolve the system for one time step according to coupled Langevin equation.
 */
void State::evolve() {
	calcForces();

	for (long i = 0 ; i < n_parts ; ++i) {
		positions[0][i] += dt * forces[0][i];
		positions[1][i] += dt * forces[1][i];
	}

	enforcePBC();
}

void State::dump() const {
	for (long i = 0 ; i < n_parts ; ++i) {
		std::cout << positions[0][i] << " " << positions[1][i] << "\n";
	}
}

void State::loadPos(std::string fname) {
	std::ifstream ifile(fname);
	if (!ifile.is_open()) {
		std::cerr << "Could not find " << fname << "\n";
		return;
	}
	std::string line0, line;
	// Load last line (there should be a faster way)
	while(std::getline(ifile, line0)) {
		line = line0;
	}
	std::istringstream iss(line);

	for (long i = 0 ; i < n_parts ; ++i) {
		iss >> positions[0][i];
	}
	for (long i = 0 ; i < n_parts ; ++i) {
		iss >> positions[1][i];
	}
}

void State::writePos(std::ostream &stream) const {
	for (long i = 0 ; i < n_parts ; ++i) {
		stream << positions[0][i] << " ";
	}
	for (long i = 0 ; i < n_parts ; ++i) {
		stream << positions[1][i] << " ";
	}
	stream << "\n";
}

/*
 * \brief Compute the forces between the particles.
 */
void State::calcForces() {
    for (long i = 0 ; i < n_parts ; ++i) {
		forces[0][i] = 0;
		forces[1][i] = 0;
    }

	// Compute distances
	calcDists();

	// Ewald
	ewald.computeForces(positions[0], positions[1], dists[0], dists[1],
			            forces[0], forces[1]);

	// WCA
	computeWCAForces();

	// Magnetic
	computeMagneticForces();
}

void State::computeHarmonicForces() {
	// Assuming distances are already computed
	double dx, dy, dr2, fx, fy, u;
	long k = 0;
	for (long i = 0 ; i < n_parts ; ++i) {
		for (long j = 0 ; j < i ; ++j) {
			dx = dists[0][k];
			dy = dists[1][k++];
			dr2 = (dx * dx + dy * dy) / (TWOONETHIRD * sigma2);

			if(dr2 * (1. - dr2) > 0.) {
				u = HARMONIC_STRENGTH * (1.0 / std::sqrt(dr2) - 1.0);
				fx = u * dx;
				fy = u * dy;

				forces[0][i] += fx;
				forces[0][j] -= fx;
				forces[1][i] += fy;
				forces[1][j] -= fy;
			}
		}
	}
}

void State::computeWCAForces() {
	// Assuming distances are already computed
	double dx, dy, dr2, fx, fy, u;
	long k = 0;
	for (long i = 0 ; i < n_parts ; ++i) {
		for (long j = 0 ; j < i ; ++j) {
			dx = dists[0][k];
			dy = dists[1][k++];
			dr2 = (dx * dx + dy * dy) / sigma2;

			if(dr2 * (TWOONETHIRD - dr2) > 0.) {
				u = WCA_strength / sigma2;
				u *= (48. * pow(dr2, -7.) - 24.*pow(dr2, -4.)); 
				fx = u * dx;
				fy = u * dy;

				forces[0][i] += fx;
				forces[0][j] -= fx;
				forces[1][i] += fy;
				forces[1][j] -= fy;
			}
		}
	}
}

void State::computeMagneticForces() {
	// Assuming distances are already computed
	double dx, dy, dr2, fx, fy, u;
	long k = 0;
	for (long i = 0 ; i < n_parts ; ++i) {
		for (long j = 0 ; j < i ; ++j) {
			dx = dists[0][k];
			dy = dists[1][k++];
			dr2 = dx * dx + dy * dy;

			if(dr2 * (Ly * Ly / 4. - dr2) > 0.) {
				u = 3 * mag_strength / pow(dr2, 2.5);
				fx = u * dx;
				fy = u * dy;

				forces[0][i] += fx;
				forces[0][j] -= fx;
				forces[1][i] += fy;
				forces[1][j] -= fy;
			}
		}
	}
}

// Used only for tests outside of the class
void State::calcDists(const std::vector<double> &pos_x,
		const std::vector<double> &pos_y,
		std::vector<double> &dists_x, std::vector<double> &dists_y,
		double Lx, double Ly) {
	long n_parts = pos_x.size();
	volatile union i_cast u;
	double dx, dy;
	long k = 0;
	dists_x.resize(n_parts * (n_parts - 1) / 2);
	dists_y.resize(n_parts * (n_parts - 1) / 2);

	for (long i = 0 ; i < n_parts ; ++i) {
		for (long j = 0 ; j < i ; ++j) {
			dx = pos_x[i] - pos_x[j];
			dy = pos_y[i] - pos_y[j];
			u.d = (dx / Lx) + 6755399441055744.0;
			dx -= Lx * ((int) u.i[0]);
			u.d = (dy / Ly) + 6755399441055744.0;
			dy -= Ly * ((int) u.i[0]);
			dists_x[k] = dx;
			dists_y[k++] = dy;
		}
	}
}

void State::calcDists() {
	double dx, dy;
	long k = 0;
	for (long i = 0 ; i < n_parts ; ++i) {
		for (long j = 0 ; j < i ; ++j) {
			dx = positions[0][i] - positions[0][j];
			dy = positions[1][i] - positions[1][j];
			enforcePBC(dx, dy);
			dists[0][k] = dx;
			dists[1][k++] = dy;
		}
	}
}

double State::minDistSq() const {
	double minDist2 = Lx, dr2;
	for (long k = 0 ; k < n_parts * (n_parts - 1) / 2 ; ++k) {
		dr2 = dists[0][k] * dists[0][k] + dists[1][k] * dists[1][k];
		if (dr2 < minDist2)
			minDist2 = dr2;
	}
	return minDist2;
}

void State::enforcePBC() {
#ifdef USE_MKL
	pbcMKL(positions[0], Lx, aux_x, n_parts);
	pbcMKL(positions[1], Ly, aux_y, n_parts);
#else
	for (long i = 0 ; i < n_parts ; ++i) {
		pbc(positions[0][i], Lx);
		pbc(positions[1][i], Ly);
	}
#endif
}

void State::enforcePBC(double &x, double &y) {
	// dirty but efficient when IEEE 754
	volatile union i_cast u;
	u.d = (fac_x * x) + 6755399441055744.0;
	x -= Lx * ((int) u.i[0]);
	u.d = (fac_y * y) + 6755399441055744.0;
	y -= Ly * ((int) u.i[0]);
}

#ifdef USE_MKL
void pbcMKL(std::vector<double> &v, const double L, std::vector<double> &aux,
	        const long N) {
	cblas_daxpby(N, 1.0 / L, v.data(), 1, 0.0, aux.data(), 1);
	vdFloor(N, aux.data(), aux.data());
	cblas_daxpy(N, -L, aux.data(), 1, v.data(), 1);
}	

void pbcSymMKL(std::vector<double> &v, const double L,
		       std::vector<double> &aux, const long N) {
	cblas_daxpby(N, 1.0 / L, v.data(), 1, 0.0, aux.data(), 1);
	vdRound(N, aux.data(), aux.data());
	cblas_daxpy(N, -L, aux.data(), 1, v.data(), 1);
}	
#endif<|MERGE_RESOLUTION|>--- conflicted
+++ resolved
@@ -12,13 +12,9 @@
  * Initializes the state of the system: particles randomly placed in a 2d box.
  */
 State::State(double _len_x, double _len_y, long _n_parts, double _a,
-<<<<<<< HEAD
-		     double _hydro_strength, double _WCA_strength,
-=======
-		     double _hydro_strength, double _theta, double _WCA_strength,
->>>>>>> 064db951
-			 double _mag_strength, double _dt, double _alpha_ew,
-			 std::string extend) :
+             double _hydro_strength, double _theta, double _WCA_strength,
+	     double _mag_strength, double _dt, double _alpha_ew,
+	     std::string extend) :
 	Lx(_len_x), Ly(_len_y), fac_x(1. / _len_x), fac_y(1. / _len_y),
 	n_parts(_n_parts), sigma2(4 * _a * _a / TWOONETHIRD),
 	WCA_strength(_WCA_strength), mag_strength(_mag_strength), dt(_dt),
