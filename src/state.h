#ifndef HYDROMD_STATE_H_
#define HYDROMD_STATE_H_

#include <vector>
#include <array>
#include <iostream>
#include "ewald.h"

#ifdef USE_MKL
	#include "mkl.h"
	#include "mkl_vsl.h"
#else
	#include <random>
#endif

// 2^(1/6)
// #define TWOONESIXTH 1.12246204830937298143 
// 2(1/3)
#define TWOONETHIRD 1.25992104989487316477
#define HARMONIC_STRENGTH 10
#define HARMONIC_FAC 0.9
#define MAX_RELAX_STEPS 20000


/*!
 * \brief Class for the state of the system
 *
 * This class takes care of the initialization
 * and the evolution of the state of the system.
 */
class State {
	public:
		//! Constructor of State
		State(double _len_x, double _len_y, long _n_parts, double _a,
<<<<<<< HEAD
		      double _hydro_strength, double _WCA_strength,
=======
		      double _hydro_strength, double _theta, double _WCA_strength,
>>>>>>> 064db951
			  double _mag_strength, double _dt, double _alpha_ew,
			  std::string extend);
		~State() {
#ifdef USE_MKL
			vslDeleteStream(&stream);
#endif
		}
		void evolve(); //!< Do one time step

		//! Get the x coordinate of the positions 
		const std::vector<double> & getPosX() const {
			return positions[0];
		}
		//! Get the y coordinate of the positions 
		const std::vector<double> & getPosY() const {
			return positions[1];
		}

		void dump() const; //!< Dump the positions
		void writePos(std::ostream &stream) const;
		//! For use outside of the class
		static void calcDists(const std::vector<double> &pos_x,
				const std::vector<double> &pos_y,
				std::vector<double> &dists_x, std::vector<double> &dists_y,
				double Lx, double Ly);


	private:
		void relax(); //!< Relax the initial system
		void calcForces(); //!< Compute internal forces
		void calcDists(); //!< Compute distances
		void computeHarmonicForces(); //!< Harmonic repulsive forces
		void computeWCAForces(); //!< WCA repulsive forces
		void computeMagneticForces(); //!< Magnetic forces
		void loadPos(std::string fname);
		void enforcePBC(); //!< Enforce periodic boundary conditions
		void enforcePBC(double &x, double &y); //!< Same on specific numbers
		double minDistSq() const;

		const double Lx, Ly; //!< Length and width of the box
		const double fac_x, fac_y; //!< Inverse length and width of the box
		const long n_parts; //!< Number of particles
		const double sigma2; //!< Square of particle diameter
		const double WCA_strength; //!< Strength of the WCA potential
		const double mag_strength; //!< Strength of the magnetic interaction
		const double dt; //!< Timestep
		Ewald ewald;

#ifdef USE_MKL
		VSLStreamStatePtr stream;
		std::vector<double> aux_x, aux_y;
#else
		std::mt19937 rng; //!< Random number generator
#endif

		//! Positions of the particles
		std::array<std::vector<double>, 2> positions;
		std::array<std::vector<double>, 2> forces;  //!< Internal forces
		std::array<std::vector<double>, 2> dists;
};

// Trick to avoid round ASSUMING LITTLE ENDIAN
union i_cast {double d; int i[2];};
#define double2int(i, d, t)  \
    {volatile union i_cast u; u.d = (d) + 6755399441055744.0; \
    (i) = (t)u.i[0];}


template<typename T>
void pbc(T &x, const T L) {
	x -= L * std::floor(x / L);
}

template<typename T>
inline void pbcSym(T &x, const T L) {
	x -= L * std::round(x / L);
}

#ifdef USE_MKL
void pbcMKL(std::vector<double> &v, const double L, std::vector<double> &aux,
	        const long N);
void pbcSymMKL(std::vector<double> &v, const double L,
		       std::vector<double> &aux, const long N);
#endif


#endif // HYDROMD_STATE_H_<|MERGE_RESOLUTION|>--- conflicted
+++ resolved
@@ -32,13 +32,9 @@
 	public:
 		//! Constructor of State
 		State(double _len_x, double _len_y, long _n_parts, double _a,
-<<<<<<< HEAD
-		      double _hydro_strength, double _WCA_strength,
-=======
 		      double _hydro_strength, double _theta, double _WCA_strength,
->>>>>>> 064db951
-			  double _mag_strength, double _dt, double _alpha_ew,
-			  std::string extend);
+		      double _mag_strength, double _dt, double _alpha_ew,
+		      std::string extend);
 		~State() {
 #ifdef USE_MKL
 			vslDeleteStream(&stream);
